--- conflicted
+++ resolved
@@ -187,7 +187,6 @@
         # For external gradient access
         self.last_grad: Optional[np.ndarray] = None
 
-<<<<<<< HEAD
         # Adaptive geometry state (only active when cfg.adaptive_geometry=True)
         self.S_scalar: float = 0.0
         self.t: int = 0
@@ -255,7 +254,6 @@
         else:
             # Use AdaGrad step size: eta_t = D_bound / sqrt(S_scalar + eps)
             self.eta_t = D_bound / np.sqrt(self.S_scalar + adagrad_eps)
-=======
         # Adaptive geometry tracking
         # S_scalar accumulates squared gradients from **insert** events only.
         # Deletes are tracked separately in S_delete for diagnostics but do not
@@ -274,7 +272,6 @@
             floor=getattr(cfg, "lambda_floor", 1e-6) if cfg is not None else 1e-6,
             cap=getattr(cfg, "lambda_cap", 1e3) if cfg is not None else 1e3,
         )
->>>>>>> d7879d16
 
     def calibrate_step(self, x: np.ndarray, y: float) -> float:
         """
@@ -322,12 +319,10 @@
         self.lbfgs.add_pair(s, y_vec)
         self.theta = theta_new
 
-<<<<<<< HEAD
         # 4. Update adaptive geometry state
         self._update_adaptive_geometry(g_old)
 
         # 5. Log to calibrator (key difference from insert)
-=======
         # 6. Update lambda estimator
         self.lambda_est = self.lambda_estimator.update(g_old, g_new, theta_prev, theta_new)
         if self.lambda_est is not None and self.lambda_est > getattr(self.cfg, "lambda_floor", 1e-6):
@@ -336,7 +331,6 @@
             self.lambda_stability_counter = 0
 
         # 4. Log to calibrator (key difference from insert)
->>>>>>> d7879d16
         self.calibrator.observe(g_old, self.theta)
 
         # 6. Update counters
